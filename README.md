--- conflicted
+++ resolved
@@ -27,13 +27,10 @@
 docker compose up --build
 ```
 
-<<<<<<< HEAD
 - **rechnung-backend**: Startet die FastAPI-Anwendung auf Port `8000` mit gehärteter Sicherheitskonfiguration.
 - **rechnung-frontend**: Liefert eine minimierte, statische Verwaltungsoberfläche über Nginx auf Port `8080`.
-=======
 - **rechnung-backend**: Startet die FastAPI-Anwendung auf Port `8000`.
 - **rechnung-frontend**: Liefert das statische Dashboard über Nginx auf Port `8080`.
->>>>>>> 10965ffe
 
 Das Frontend leitet API-Aufrufe standardmäßig an `http://localhost:8000` weiter. Über die Umgebungsvariablen `BACKEND_URL` und `BACKEND_PORT` kann das Ziel zur Laufzeit überschrieben werden:
 
@@ -44,7 +41,6 @@
 Nach dem Start sind die Dienste wie folgt erreichbar:
 
 - Frontend: <http://localhost:8080>
-<<<<<<< HEAD
 - Backend API: <http://localhost:8000>
 
 Die interaktiven API-Dokumentationen (`/docs`, `/redoc`, `/openapi.json`) sind aus Sicherheitsgründen standardmäßig deaktiviert. Für lokale Entwicklungszwecke können sie explizit wieder zugänglich gemacht werden:
@@ -75,7 +71,6 @@
 Die ausgelieferte Oberfläche fokussiert sich auf sicherheitsrelevante Hinweise statt interaktiver Debug-Funktionen. Sie zeigt den adressierten Backend-Endpunkt an und listet aktive Schutzmaßnahmen sowie empfohlene Betriebsrichtlinien auf.
 
 Individuelle Module (z. B. Freigabe- oder Reporting-Workflows) können hier verlinkt werden, ohne das Kern-API oder administrative Schnittstellen ungeschützt zu exponieren.
-=======
 - Backend API: <http://localhost:8000/docs>
 
 ## Frontend-Funktionen
@@ -86,5 +81,4 @@
 - Formular zum Abrufen offener Posten einer Organisation über `/invoices/open`.
 - Leichtgewichtige API-Konsole für ad-hoc GET-Anfragen an weitere Endpunkte.
 
-Die Oberfläche kann als Ausgangspunkt für erweiterte Dashboards dienen und lässt sich durch zusätzliche Skripte, Stile oder Build-Prozesse ergänzen.
->>>>>>> 10965ffe
+Die Oberfläche kann als Ausgangspunkt für erweiterte Dashboards dienen und lässt sich durch zusätzliche Skripte, Stile oder Build-Prozesse ergänzen.